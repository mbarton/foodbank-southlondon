from typing import Dict, List, Tuple

import flask
import flask_restx  # type:ignore
import pandas as pd  # type:ignore

from foodbank_southlondon.api import rest, utils
from foodbank_southlondon.api.events import models, namespace, parsers
from foodbank_southlondon.api.requests import views as requests_views


# CONFIG VARIABLES
_FBSL_EVENTS_GSHEET_URI = "FBSL_EVENTS_GSHEET_URI"

# INTERNALS
_CACHE_NAME = "events"


@namespace.route("/")
class Events(flask_restx.Resource):

    @rest.expect(parsers.events_params)
    @rest.marshal_with(models.page_of_events)
    @utils.paginate("event_timestamp", "request_id", ascending=False)
    def get(self) -> Tuple[pd.DataFrame, int, int]:
        """List all Events."""
        params = parsers.events_params.parse_args(flask.request)
        refresh_cache = params["refresh_cache"]
        request_ids = set(request_id for request_id in (params["request_ids"] or ()))
        event_name = params["event_name"]
        latest_event_only = params["latest_event_only"]
        df = cache(force_refresh=refresh_cache)
        request_id_attribute = "request_id"
        if request_ids:
<<<<<<< HEAD
            df = df[df[request_id_attribute].isin(request_ids)]
        if event_name:
            df = df[df["event_name"] == event_name]
=======
            df = df.loc[df[request_id_attribute].isin(request_ids)]
        if event_name:
            df = df.loc[df["event_name"] == event_name]
>>>>>>> ed18fa07
        if latest_event_only:
            df = (
                df.assign(rank=df.sort_values("event_timestamp").groupby([request_id_attribute]).cumcount(ascending=False) + 1).query("rank == 1")
                .drop("rank", axis=1)
            )
        return (df, params["page"], params["per_page"])

    @rest.expect(models.all_events)
    @rest.response(400, "Bad Request")
    @rest.response(201, "Created")
    def post(self) -> Tuple[Dict, int]:
        """Create (log) Events."""
        data = flask.request.json
        flask.current_app.logger.debug(f"Received request body, {data}")
<<<<<<< HEAD
        request_id = data["request_id"]
        requests_df = requests_views.cache(force_refresh=True)
        if requests_df[requests_df["request_id"] == request_id].empty:
            rest.abort(400, f"request_id, {request_id} does not match any existing request.")
        utils.append_row(flask.current_app.config[_FBSL_EVENTS_GSHEET_URI], list(data.values()))
        utils.delete_cache(_CACHE_NAME)
=======
        items = data["items"]
        if not items:
            rest.abort(400, "The body, items must not be empty.")
        items_df = pd.DataFrame(items)
        requests_df = requests_views.cache(force_refresh=True)
        missing_request_ids = set(items_df["request_id"].unique()).difference(requests_df["request_id"].unique())
        if missing_request_ids:
            rest.abort(400, f"the following request_id values {missing_request_ids} were not found.")
        utils.append_rows(flask.current_app.config[_FBSL_EVENTS_GSHEET_URI], [list(item.values()) for item in items])
>>>>>>> ed18fa07
        return ({}, 201)


@namespace.route("/distinct/")
class DistinctEventNameValues(flask_restx.Resource):

    @rest.expect(parsers.distinct_events_params)
    @rest.marshal_with(models.distinct_event_name_values)
    def get(self) -> Dict[str, List]:
        """Get the distinct options for an Events attribute."""
        params = parsers.distinct_events_params.parse_args(flask.request)  # noqa: F841 - here as reminder; currently we only support 1 value
        values = [{
            "event_name": event_name,
            "confirmation_expected": True if not event_name.startswith("Print") else False,
            "date_expected": True if event_name.startswith("Mark") else False,
            "quantity_expected": True if event_name.endswith("Label") else False
        } for event_name in models.EVENT_NAMES]
        return {"values": values}


def cache(force_refresh: bool = False) -> pd.DataFrame:
    return utils.cache(_CACHE_NAME, flask.current_app.config[_FBSL_EVENTS_GSHEET_URI], force_refresh=force_refresh)<|MERGE_RESOLUTION|>--- conflicted
+++ resolved
@@ -32,15 +32,9 @@
         df = cache(force_refresh=refresh_cache)
         request_id_attribute = "request_id"
         if request_ids:
-<<<<<<< HEAD
-            df = df[df[request_id_attribute].isin(request_ids)]
-        if event_name:
-            df = df[df["event_name"] == event_name]
-=======
             df = df.loc[df[request_id_attribute].isin(request_ids)]
         if event_name:
             df = df.loc[df["event_name"] == event_name]
->>>>>>> ed18fa07
         if latest_event_only:
             df = (
                 df.assign(rank=df.sort_values("event_timestamp").groupby([request_id_attribute]).cumcount(ascending=False) + 1).query("rank == 1")
@@ -55,14 +49,6 @@
         """Create (log) Events."""
         data = flask.request.json
         flask.current_app.logger.debug(f"Received request body, {data}")
-<<<<<<< HEAD
-        request_id = data["request_id"]
-        requests_df = requests_views.cache(force_refresh=True)
-        if requests_df[requests_df["request_id"] == request_id].empty:
-            rest.abort(400, f"request_id, {request_id} does not match any existing request.")
-        utils.append_row(flask.current_app.config[_FBSL_EVENTS_GSHEET_URI], list(data.values()))
-        utils.delete_cache(_CACHE_NAME)
-=======
         items = data["items"]
         if not items:
             rest.abort(400, "The body, items must not be empty.")
@@ -72,7 +58,6 @@
         if missing_request_ids:
             rest.abort(400, f"the following request_id values {missing_request_ids} were not found.")
         utils.append_rows(flask.current_app.config[_FBSL_EVENTS_GSHEET_URI], [list(item.values()) for item in items])
->>>>>>> ed18fa07
         return ({}, 201)
 
 
