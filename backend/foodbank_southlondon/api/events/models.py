--- conflicted
+++ resolved
@@ -20,24 +20,17 @@
     "event_timestamp": fields.DateTime(required=True, description="The timestamp when the event was recorded, in ISO 8601 format",
                                        example="2020-04-26T13:31:42Z"),
     "event_name": fields.String(required=True, description="The name of the event that occured", example="Print Shipping Label", enum=EVENT_NAMES),
-<<<<<<< HEAD
-    "event_data": fields.String(required=False, description="The data recorded with the event (blank, a date or quantity)", example="2020-04-01")
-=======
     "event_data": fields.String(required=True, description="The data recorded with the event (blank, a date or quantity)", example="2020-04-01")
->>>>>>> ed18fa07
 })
 
 page_of_events = rest.inherit("EventsPage", models.pagination, {
     "items": fields.List(fields.Nested(event))
 })
 
-<<<<<<< HEAD
-=======
 all_events = rest.model("AllEvents", {
     "items": fields.List(fields.Nested(event))
 })
 
->>>>>>> ed18fa07
 _distinct_event_name_value = rest.model("DistinctEventNameValue", {
     "event_name": fields.String(required=True, description="A valid event_name value"),
     "confirmation_expected": fields.Boolean(required=True, description="Whether this event_name expects special confirmation.", example=False),
