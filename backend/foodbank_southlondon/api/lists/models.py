--- conflicted
+++ resolved
@@ -12,15 +12,6 @@
 )
 
 _item_description_field = fields.String(required=True, description="A description of the item", example="Eggs")
-<<<<<<< HEAD
-_notes_field = fields.String(required=False, description="General notes that apply across all lists and items", example="Use fresh produce")
-
-_all_lists_item_fields = {"item_description": _item_description_field}
-for field_name in LIST_NAMES:
-    _all_lists_item_fields[f"{field_name}_quantity"] = fields.String(required=False, description="The quantity of the item for the Household Size, "
-                                                                     f"{field_name}", example="3")
-    _all_lists_item_fields[f"{field_name}_notes"] = fields.String(required=False, description=f"Item-specific notes for the Household Size, "
-=======
 _notes_field = fields.String(required=True, description="General notes that apply across all lists and items", example="Use fresh produce")
 
 _all_lists_item_fields = {"item_description": _item_description_field}
@@ -28,20 +19,14 @@
     _all_lists_item_fields[f"{field_name}_quantity"] = fields.String(required=True, description="The quantity of the item for the Household Size, "
                                                                      f"{field_name}", example="3")
     _all_lists_item_fields[f"{field_name}_notes"] = fields.String(required=True, description=f"Item-specific notes for the Household Size, "
->>>>>>> ed18fa07
                                                                   f"{field_name}", example="Free range if available")
 
 _all_lists_item = rest.model("AllShoppingListsItem", _all_lists_item_fields)
 
 _one_list_item = rest.model("ShoppingListItem", {
     "item_description": _item_description_field,
-<<<<<<< HEAD
-    "quantity": fields.String(required=False, description="The quantity of the item for the requested Household Size", example="1L"),
-    "notes": fields.String(required=False, description=f"Item-specific notes for the requested Household Size", example="Free range if available")
-=======
     "quantity": fields.String(required=True, description="The quantity of the item for the requested Household Size", example="1L"),
     "notes": fields.String(required=True, description=f"Item-specific notes for the requested Household Size", example="Free range if available")
->>>>>>> ed18fa07
 })
 
 
