--- conflicted
+++ resolved
@@ -32,15 +32,6 @@
         last_request_only = params["last_request_only"]
         df = cache(force_refresh=refresh_cache)
         if delivery_dates:
-<<<<<<< HEAD
-            df = df[df["Delivery Date"].isin(delivery_dates)]
-        name_attribute = "Client Full Name"
-        if client_full_names or postcodes or reference_numbers:
-            df = df[df[name_attribute].isin(client_full_names) | df["Postcode"].isin(postcodes) | df["Reference Number"].isin(reference_numbers)]
-        if last_request_only:
-            df = df.assign(rank=df.groupby([name_attribute]).cumcount(ascending=False) + 1).query("rank == 1").drop("rank", axis=1)
-        df["edit_details_url"] = df["request_id"].apply(_edit_details_url)
-=======
             df = df.loc[df["Delivery Date"].isin(delivery_dates)]
         name_attribute = "Client Full Name"
         if client_full_names or postcodes or reference_numbers:
@@ -48,7 +39,6 @@
         if last_request_only:
             df = df.assign(rank=df.groupby([name_attribute]).cumcount(ascending=False) + 1).query("rank == 1").drop("rank", axis=1)
         df = df.assign(edit_details_url=df["request_id"].map(_edit_details_url))
->>>>>>> ed18fa07
         return (df, params["page"], params["per_page"])
 
 
@@ -67,19 +57,11 @@
         refresh_cache = params["refresh_cache"]
         request_id_attribute = "request_id"
         df = cache(force_refresh=refresh_cache)
-<<<<<<< HEAD
-        df = df[df[request_id_attribute].isin(request_id_values)]
-        missing_request_ids = request_id_values.difference(df[request_id_attribute].unique())
-        if missing_request_ids:
-            rest.abort(404, f"{request_id_attribute}, the following request_id values {missing_request_ids} were not found.")
-        df["edit_details_url"] = df[request_id_attribute].apply(_edit_details_url)
-=======
         df = df.loc[df[request_id_attribute].isin(request_id_values)]
         missing_request_ids = request_id_values.difference(df[request_id_attribute].unique())
         if missing_request_ids:
             rest.abort(404, f"the following request_id values {missing_request_ids} were not found.")
         df = df.assign(edit_details_url=df[request_id_attribute].map(_edit_details_url))
->>>>>>> ed18fa07
         return (df, params["page"], params["per_page"])
 
 
@@ -96,11 +78,7 @@
         refresh_cache = params["refresh_cache"]
         df = cache(force_refresh=refresh_cache)
         if delivery_dates:
-<<<<<<< HEAD
-            df = df[df["Delivery Date"].isin(delivery_dates)]
-=======
             df = df.loc[df["Delivery Date"].isin(delivery_dates)]
->>>>>>> ed18fa07
         distinct_values = df[attribute].unique()
         return {"values": sorted(distinct_values)}
 
