<!DOCTYPE html>
<html>
    <head>
        <style>
            @page {
                margin: 0.2cm;
            }
            body {
                font-family: 'Segoe UI', Tahoma, Geneva, Verdana, sans-serif;
                font-size: 12px;
                line-height: 1.25rem;
            }
            h1 {
                line-height: 2rem;
            }
            img {
                display: block;
                float: right;
                height: 120px;
                margin-bottom: 0.25rem;
                object-fit: cover;
                width: 192px;
            }
            table {
                border-collapse: collapse;
<<<<<<< HEAD
                break-before: avoid-page;
=======
                break-before: avoid;
>>>>>>> f6fd3a81
                table-layout: fixed;
                width: 100%
            }
            table, td, th {
                border: 0.1rem solid black;
            }
            td {
                overflow: hidden;
                overflow-wrap: break-word;
                padding: 0.2rem;
                vertical-align: top;
            }
            th {
                padding: 0.1rem 0.2rem;
                font-size: 0.75rem;
                text-decoration: underline;
            }
            tr.compact td {
                padding: 0.05rem 0.2rem;
                line-height: 1rem;
            }
            tr.spacer td {
                background-color: lightgrey;
                height: 0.2rem;
            }
        </style>
    </head>
    <title>Shopping Lists</title>
    <body>
        <img src="{{ url_for('static', filename='logo.png', _external=True)}}">
        <h1>CLIENT SHOPPING LIST</h1>
        {% set postcode = request['postcode'] %}
        <h2>POSTCODE: {{ postcode }}</h2>
        <b>VOUCHER #:</b> {{ request['voucher_number'] }}
        <table>
            <tr>
                <td colspan="2"><b>NAME:</b> {{ request['client_full_name'] }}</td>
                <td colspan="2"><b>CONTACT:</b> {{ request['phone_number'] or '' }}</td>
            </tr>
            <tr>
                <td colspan="2">
                    <b>ADDRESS</b><br>
                    {{ request['address_line_1'] }}, {{ postcode }}
                </td>
                <td colspan="2">
                    <b>EXTRA INFORMATION</b><br>
                    {{ request['extra_information'] or '' }}
                </td>
            </tr>
            <tr>
                <td colspan="2">
                    <b>HOUSEHOLD SIZE:</b> {{ request['household_size'] }}<br>
                    <b>GENDER:</b> {{ request['gender'] }}<br>
                    <b>NUMBER OF ADULTS:</b> {{ request['number_of_adults'] }}<br>
                    <b>NUMBER OF CHILDREN:</b> {{ request['number_of_children'] }}<br>
                    <b>AGE OF CHILDREN:</b> {{ request['age_of_children'] }}
                </td>
                <td colspan="2">
                    <b>FEMININE PRODUCTS REQUIRED:</b> {{ request['feminine_products_required'] }}<br>
                    <b>BABY PRODUCTS REQUIRED:</b> {{ request['baby_products_required'] }}<br>
                    <b>PET FOOD REQUIRED:</b> {{ request['pet_food_required'] }}<br>
                    <b>DIETARY REQUIREMENTS:</b> {{ request['dietary_requirements'] }}
                </td>
            </tr>
            <tr class="spacer"><td colspan="4"></td></tr>
            <tr>
                <th>Item Description</th>
                <th>Quantity</th>
                <th>Notes</th>
                <th>Completed?</th>
            </tr>
            {% for item in list["items"] %}
                {% set quantity = item['quantity'] %}
                {% if quantity and quantity != "0" %}
            <tr class="compact">
                <td>{{ item['item_description'] }}</td>
                <td>{{ quantity }}</td>
                <td>{{ item['notes'] or '' }}</td>
                <td></td>
            </tr>
                {% endif %}
            {% endfor %}
            <tr class="spacer"><td colspan="4"></td></tr>
            <tr>
                <td colspan="4">
                    <b>Warehouse Manager Notes</b><br>
                    {{ list['notes'] }}
                </td>
            </tr>
            <tr>
                <td>
                    <b>Date Packed</b><br>
                </td>
                <td colspan="3"></td>
            </tr>
            <tr>
                <td>
                    <b>Packer Name</b><br>
                </td>
                <td colspan="3"></td>
            </tr>
            <tr>
                <td>
                    <b>Packer Signature</b>
                </td>
                <td colspan="3"></td>
            </tr>
        </table>
    </body>
</html><|MERGE_RESOLUTION|>--- conflicted
+++ resolved
@@ -23,11 +23,7 @@
             }
             table {
                 border-collapse: collapse;
-<<<<<<< HEAD
-                break-before: avoid-page;
-=======
                 break-before: avoid;
->>>>>>> f6fd3a81
                 table-layout: fixed;
                 width: 100%
             }
