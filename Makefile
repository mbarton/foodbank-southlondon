default: help

.PHONY: help
help: ## display this help message
	@echo "Please use \`make <target>\` where <target> is one of:"
	@grep -h '^[a-zA-Z]' $(MAKEFILE_LIST) | sort | awk -F ':.*?## ' 'NF==2 {printf "\033[36m%-15s\033[0m%s\n", $$1, $$2}'

.PHONY: clean
clean: ## clean up temp & local build files (FRONTEND make clean + BACKEND make clean)
	make -C frontend clean
	make -C backend clean

.PHONY: deploy
deploy: ## run the application in production using gunicorn inside docker (docker build & docker run)
	docker build -t foodbank-southlondon:latest .
<<<<<<< HEAD
	docker run --restart=always -p 80:8080 -e FBSL_ENVIRONMENT=prod -e FLASK_ENV=production foodbank-southlondon:latest
=======
	docker run --restart=always -p 80:8080 -e FLASK_ENV=production foodbank-southlondon:latest
>>>>>>> ed18fa07

.PHONY: install
install:  ## install the frontend and backend applications' dependencies locally (FRONTEND make install & BACKEND make install)
	make -C frontend install
	make -C backend install

.PHONY: run
run: ## run the application in development mode locally using the builtin Flask webserver (FRONTEND make build + BACKEND make run)
	make -C frontend build
	make -C backend run<|MERGE_RESOLUTION|>--- conflicted
+++ resolved
@@ -13,11 +13,7 @@
 .PHONY: deploy
 deploy: ## run the application in production using gunicorn inside docker (docker build & docker run)
 	docker build -t foodbank-southlondon:latest .
-<<<<<<< HEAD
-	docker run --restart=always -p 80:8080 -e FBSL_ENVIRONMENT=prod -e FLASK_ENV=production foodbank-southlondon:latest
-=======
 	docker run --restart=always -p 80:8080 -e FLASK_ENV=production foodbank-southlondon:latest
->>>>>>> ed18fa07
 
 .PHONY: install
 install:  ## install the frontend and backend applications' dependencies locally (FRONTEND make install & BACKEND make install)
